--- conflicted
+++ resolved
@@ -431,16 +431,9 @@
     public final void writeStartArray() throws IOException
     {
         _verifyValueWrite("start an array");
-<<<<<<< HEAD
-        /* Ok to create root-level array to contain Objects/Arrays, but
-         * can not nest arrays in objects
-         */
-        if (_outputContext.inObject()) {
-=======
         // Ok to create root-level array to contain Objects/Arrays, but
         // can not nest arrays in objects
-        if (_writeContext.inObject()) {
->>>>>>> 41e0213a
+        if (_outputContext.inObject()) {
             if ((_skipWithin == null)
                     && _skipValue && isEnabled(JsonGenerator.Feature.IGNORE_UNKNOWN)) {
                 _skipWithin = _outputContext;
@@ -495,16 +488,9 @@
             _arraySeparator = CsvSchema.NO_ARRAY_ELEMENT_SEPARATOR;
             _writer.write(_columnIndex(), _arrayContents.toString());
         }
-<<<<<<< HEAD
-        /* 20-Nov-2014, tatu: When doing "untyped"/"raw" output, this means that row
-         *    is now done. But not if writing such an array field, so:
-         */
-        if (!_outputContext.inObject()) {
-=======
         // 20-Nov-2014, tatu: When doing "untyped"/"raw" output, this means that row
         //    is now done. But not if writing such an array field, so:
-        if (!_writeContext.inObject()) {
->>>>>>> 41e0213a
+        if (!_outputContext.inObject()) {
             finishRow();
         }
     }
@@ -515,13 +501,9 @@
         _verifyValueWrite("start an object");
         // No nesting for objects; can write Objects inside logical root-level arrays.
         // 14-Dec-2015, tatu: ... except, should be fine if we are ignoring the property
-<<<<<<< HEAD
-        if (_outputContext.inObject()) {
-=======
-        if (_writeContext.inObject() ||
+        if (_outputContext.inObject() ||
                 // 07-Nov-2017, tatu: But we may actually be nested indirectly; so check
-                (_writeContext.inArray() && !_writeContext.getParent().inRoot())) {
->>>>>>> 41e0213a
+                (_outputContext.inArray() && !_outputContext.getParent().inRoot())) {
             if (_skipWithin == null) { // new in 2.7
                 if (_skipValue && isEnabled(JsonGenerator.Feature.IGNORE_UNKNOWN)) {
                     _skipWithin = _outputContext;
